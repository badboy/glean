--- conflicted
+++ resolved
@@ -643,7 +643,6 @@
         }
 
         // Now trigger execution to ensure the tasks fired
-<<<<<<< HEAD
         resetGlean(
             context,
             config = Glean.configuration.copy(
@@ -652,13 +651,6 @@
             clearStores = false,
             uploadEnabled = true
         )
-=======
-        Glean.initialize(context, true, Glean.configuration.copy(
-            serverEndpoint = "http://" + server.hostName + ":" + server.port
-        ), GleanBuildInfo.buildInfo)
-
-        assertEquals(10, GleanError.preinitTasksOverflow.testGetValue())
->>>>>>> 8dba2219
 
         Pings.metrics.submit()
 
@@ -669,18 +661,13 @@
 
         val request = server.takeRequest(20L, TimeUnit.SECONDS)!!
         val jsonContent = JSONObject(request.getPlainBody())
-<<<<<<< HEAD
         val counters =
-=======
-        assertEquals(
-            10,
->>>>>>> 8dba2219
             jsonContent
                 .getJSONObject("metrics")
                 .getJSONObject("counter")
         assertTrue(
             "Ping payload: $jsonContent",
-            110 <= counters.getInt("glean.error.preinit_tasks_overflow")
+            10 <= counters.getInt("glean.error.preinit_tasks_overflow")
         )
         assertEquals(
             "Ping payload: $jsonContent",
