--- conflicted
+++ resolved
@@ -1,16 +1,10 @@
 # Unreleased changes
 
-<<<<<<< HEAD
-=======
+[Full changelog](https://github.com/mozilla/glean/compare/v31.4.0...main)
+
 * General
   * BUGFIX: fix `int32` to `ErrorType` mapping. The `InvalidOverflow` had a value mismatch between glean-core and the bindings. This would only be a problem in unit tests. ([#1063](https://github.com/mozilla/glean/pull/1063))
   * Implement a JWE metric type ([#1062](https://github.com/mozilla/glean/pull/1062)).
-
->>>>>>> 0d7532f8
-[Full changelog](https://github.com/mozilla/glean/compare/v31.4.0...main)
-
-* General
-  * BUGFIX: fix `int32` to `ErrorType` mapping. The `InvalidOverflow` had a value mismatch between glean-core and the bindings. This would only be a problem in unit tests. ([#1063](https://github.com/mozilla/glean/pull/1063))
   * Enable propagating options to the main product Activity when using the `GleanDebugActivity`.
 
 # v31.4.0 (2020-07-16)
